--- conflicted
+++ resolved
@@ -8,10 +8,5 @@
 pub mod interface;
 mod mappings;
 mod query_utils;
-<<<<<<< HEAD
 mod utils;
-mod mappings;
-mod commands;
-=======
-mod utils;
->>>>>>> 33feb301
+mod commands;